from django.conf import settings
from django.urls import reverse

from app.utils import get_theme, is_installed
from application.models import ApplicationTypeConfig


def add_file_nav(nav, request):
    application_types = ApplicationTypeConfig.get_type_files()
    default_type_file = 'Hacker'
    if default_type_file in application_types:
        application_types.remove(default_type_file)
        application_types.insert(0, default_type_file)
    if len(application_types) > 0:
        all_perm = request.user.has_perm('application.can_review_files')
        for application_type in application_types:
            if all_perm or request.user.has_perm('application.can_review_files_%s' % application_type.lower()):
                nav.extend([('Files', reverse('file_review') + '?type=%s' % default_type_file), ])
                return nav
    return nav


def get_main_nav(request):
    nav = []
    if not request.user.is_authenticated:
        if getattr(settings, 'HACKATHON_LANDING', None) is not None:
            nav.append(('Landing page', getattr(settings, 'HACKATHON_LANDING')))
        return nav
    if request.user.is_staff:
        nav.append(('Admin', reverse('admin:index')))
    if request.user.is_organizer():
        nav.extend([('Review', reverse('application_review'))])
        nav = add_file_nav(nav, request)
    else:
        if getattr(settings, 'HACKATHON_LANDING', None) is not None:
            nav.append(('Landing page', getattr(settings, 'HACKATHON_LANDING')))
    if request.user.has_module_perms('event'):
        nav.append(('Checkin', reverse('checkin_list')))
<<<<<<< HEAD
        if is_installed('event.messages') and request.user.has_perm('event_messages.view_announcement'):
            nav.append(('Announcements', reverse('announcement_list')))
=======
        if is_installed('event.meals') and request.user.has_perm('meals.can_checkin_meals'):
            nav.append(('Meals', reverse('meals_list')))
>>>>>>> c9ce0fdb
    if request.user.is_organizer():
        nav.extend([('Stats', reverse('stats_home'))])
    return nav


def app_variables(request):
    return {
        'main_nav': get_main_nav(request),
        'app_hack': getattr(settings, 'HACKATHON_NAME'),
        'app_description': getattr(settings, 'HACKATHON_DESCRIPTION'),
        'app_author': getattr(settings, 'HACKATHON_ORG'),
        'app_name': getattr(settings, 'APP_NAME'),
        'app_socials': getattr(settings, 'HACKATHON_SOCIALS', []),
        'app_contact': getattr(settings, 'HACKATHON_CONTACT_EMAIL', ''),
        'app_theme': getattr(settings, 'THEME') == 'both',
        'app_landing': getattr(settings, 'HACKATHON_LANDING'),
        'theme': get_theme(request),
        'captcha_site_key': getattr(settings, 'GOOGLE_RECAPTCHA_SITE_KEY', ''),
        'socialaccount_providers': getattr(settings, 'SOCIALACCOUNT_PROVIDERS', {}),
    }<|MERGE_RESOLUTION|>--- conflicted
+++ resolved
@@ -36,13 +36,10 @@
             nav.append(('Landing page', getattr(settings, 'HACKATHON_LANDING')))
     if request.user.has_module_perms('event'):
         nav.append(('Checkin', reverse('checkin_list')))
-<<<<<<< HEAD
         if is_installed('event.messages') and request.user.has_perm('event_messages.view_announcement'):
             nav.append(('Announcements', reverse('announcement_list')))
-=======
         if is_installed('event.meals') and request.user.has_perm('meals.can_checkin_meals'):
             nav.append(('Meals', reverse('meals_list')))
->>>>>>> c9ce0fdb
     if request.user.is_organizer():
         nav.extend([('Stats', reverse('stats_home'))])
     return nav
