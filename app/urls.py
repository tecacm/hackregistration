--- conflicted
+++ resolved
@@ -29,11 +29,8 @@
     path('auth/', include('user.urls')),
     path('application/', include('application.urls')),
     path('review/', include('review.urls')),
-<<<<<<< HEAD
     path('friends/', include('friends.urls')),
-=======
     path('event/', include('event.urls')),
->>>>>>> 0b01a9d2
 ]
 
 # JWT fake login on DEBUG for development purposes
