--- conflicted
+++ resolved
@@ -100,12 +100,9 @@
 class Register(Login):
     def get_context_data(self, **kwargs):
         context = super().get_context_data(**kwargs)
-<<<<<<< HEAD
         context.update({'form': RegistrationForm(), 'auth': 'register',
                         'recaptcha_form': RecaptchaForm(request=self.request)})
-=======
         context.pop("blocked_message", None)
->>>>>>> dd101693
         return context
 
     def post(self, request, **kwargs):
