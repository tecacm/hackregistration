--- conflicted
+++ resolved
@@ -8,42 +8,23 @@
                 {% include 'components/tabs.html' %}
             {% endif %}
             <div class="bg-{{ theme }} text-{% if theme == 'dark' %}white{% else %}black{% endif %}">
-<<<<<<< HEAD
-                <form method="post">
-                    {% csrf_token %}
-                    <div class="content p-4">
-                        {% include 'components/bootstrap5_form.html' with form=recaptcha_form only_errors=True %}
-                        {% include 'components/bootstrap5_form.html' %}
-                        {% if auth != 'register' %}
-                            <p><a class="text-{% if theme == 'dark' %}white{% else %}black{% endif %}" style="text-decoration: none" href="{% url 'forgot_password' %}">{% translate 'Forgot your password?' %}</a></p>
-                        {% endif %}
-                        {% for field in recaptcha_form %}
-                            <div class="text-center mb-1">
-                                {{ field }}
-                            </div>
-                        {% endfor %}
-                        <div class="row justify-content-around">
-                            <div class="col-12 col-lg-6 d-grid d-md-block">
-                                <button type="submit" class="btn btn-primary col-12">{{ auth|title }}</button>
-=======
                 {% if not blocked_message %}
                     <form method="post">
                         {% csrf_token %}
                         <div class="content p-4">
                             {% include 'components/bootstrap5_form.html' %}
-                            {% if auth == 'register' %}
-                                {% if captcha_site_key %}
-                                    <script src='https://www.google.com/recaptcha/api.js'></script>
-                                    <div class="g-recaptcha" data-sitekey="{{ captcha_site_key }}"></div>
-                                {% endif %}
-                            {% else %}
+                            {% if auth != 'register' %}
                                 <p><a class="text-{% if theme == 'dark' %}white{% else %}black{% endif %}" style="text-decoration: none" href="{% url 'forgot_password' %}">{% translate 'Forgot your password?' %}</a></p>
                             {% endif %}
+                            {% for field in recaptcha_form %}
+                                <div class="text-center mb-1">
+                                    {{ field }}
+                                </div>
+                            {% endfor %}
                             <div class="row justify-content-around">
                                 <div class="col-12 col-lg-6 d-grid d-md-block">
                                     <button type="submit" class="btn btn-primary col-12">{{ auth|title }}</button>
                                 </div>
->>>>>>> dd101693
                             </div>
                         </div>
                     </form>
@@ -54,7 +35,6 @@
                             <button type="button" class="btn-close" data-bs-dismiss="alert" aria-label="Close"></button>
                         </div>
                     </div>
-
                 {% endif %}
             </div>
         </div>
